--- conflicted
+++ resolved
@@ -49,12 +49,8 @@
 emsdk = "*"        
 
 [tool.pixi.pypi-dependencies]
-<<<<<<< HEAD
 brian2wasm =  "*"
-=======
-brian2wasm = "*"
->>>>>>> f2823b2a
-brian2 = "==2.9.0"         
+brian2 = ">=2.9.0"         
 
 [tool.pixi.tasks]
 setup = "emsdk install latest && emsdk activate latest"
