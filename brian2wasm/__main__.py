import argparse
import shutil
import sys
import os
import platform
import subprocess

def main():
    """
<<<<<<< HEAD
        Run a Brian2Wasm simulation from the command line.
=======
        Command-line interface for **Brian2Wasm**.

        Usage
        -----
        ``python -m brian2wasm <script.py> [--no-server] [--skip-install]``
>>>>>>> 4c18d134

        Parameters
        ----------
        script : str
<<<<<<< HEAD
            Path to the Python model file. Must end with ``.py`` and must not call
            ``set_device`` directly, as the CLI automatically inserts the required
            ``set_device('wasm_standalone', …)`` line.
        no_server : bool, optional
            If True, generate the WASM/HTML output without starting the local
            preview server (sets the ``BRIAN2WASM_NO_SERVER`` environment variable).

        Raises
        ------
        FileNotFoundError
            If the given script does not exist.
        ValueError
            If the provided file is not a ``.py`` script.
        RuntimeError
            If execution of the model fails for any reason.

        Notes
        -----
        This command is typically invoked as::

            python -m brian2wasm <script.py> [--no-server]
    """
=======
            Path to the user’s Python model. The file **must** end with
            ``.py`` and must not call ``set_device`` itself – the CLI inserts
            the appropriate ``set_device('wasm_standalone', …)`` line
            automatically.
        --no-server : flag, optional
            Generate the WASM/HTML output without starting the local preview
            web-server (sets the ``BRIAN2WASM_NO_SERVER`` environment
            variable for the subprocess).
        --skip-install : flag, optional
            Run Brian2WASM without checking or installing EMSDK. Use this if
            you are sure EMSDK is already installed and configured in your
            environment.

        Behaviour
        ---------
        1. Validates that *script* exists and is a ``.py`` file.
        2. Looks for an ``<scriptname>.html`` file in the same directory.
           * If found, passes the HTML file to ``set_device`` so the custom
             template is used.
           * Otherwise falls back to the default template.
        3. Unless *--skip-install* is given, verifies EMSDK installation
           (Pixi/Conda/CONDA_EMSDK_DIR) and attempts to activate it.
        4. Prepends the required ``set_device('wasm_standalone', …)`` call to
           the script source in-memory.
        5. Executes the modified script with its own directory as working
           directory, so any relative paths inside the model behave as
           expected.

        Exit status
        -----------
        * ``0`` – build finished successfully (and server started unless
          *--no-server* was given).
        * ``1`` – any error (missing file, not a ``.py`` file, EMSDK not found
          or not activated, exception during model execution, etc.).
        """
>>>>>>> 4c18d134

    parser = argparse.ArgumentParser(
        description="Brian2WASM CLI"
    )
    parser.add_argument(
        "script",
        help="Path to the Python script to run"
    )
    parser.add_argument(
        "--no-server",
        action="store_true",
        help="Generate files without starting the web server"
    )
    parser.add_argument("--skip-install",
                        action="store_true",
                        help="Run Brian2WASM without installing/activating EMSDK"
    )
    
    args = parser.parse_args()

    script_path = args.script

    # Check if the script exists and is a Python file
    if not os.path.isfile(script_path):
        full_path = os.path.abspath(script_path)
        print(f"❌ Error: File '{full_path}' does not exist.", file=sys.stderr)
        sys.exit(1)
    if not script_path.endswith(".py"):
        print(f"❌ Error: File '{script_path}' is not a Python script (.py).", file=sys.stderr)
        sys.exit(1)

    if not args.skip_install:
        # Check emsdk setup
        check_emsdk()

    # Read the original script
    with open(script_path, 'r') as f:
        script_content = f.read()

    # Get the script's directory and name
    script_dir = os.path.dirname(script_path) or '.'
    script_name = os.path.splitext(os.path.basename(script_path))[0]

    # Check if an HTML file with the same name exists
    html_file = f"{script_name}.html"
    html_file_path = os.path.join(script_dir, html_file)
    has_html_file = os.path.isfile(html_file_path)

    # Inject required lines at the top
    if has_html_file:
        print(f"✅ HTML file found: '{html_file_path}'")
        injection = (
            "from brian2 import set_device\n"
            "import brian2wasm\n"
            f"set_device('wasm_standalone', directory='{script_name}', html_file='{html_file}')\n"
        )
    else:
        print("ℹ️  HTML file not found: using default HTML template.")
        injection = (
            "from brian2 import set_device\n"
            "import brian2wasm\n"
            f"set_device('wasm_standalone', directory='{script_name}')\n"
        )

    modified_script = injection + script_content

    # Set working directory to script's directory
    original_cwd = os.getcwd()
    os.chdir(script_dir)

    try:
        if args.no_server:
            os.environ['BRIAN2WASM_NO_SERVER'] = '1'

        print(f"📄 Script path: {os.path.abspath(script_path)}")
        print(f"📁 Directory: {script_dir}")
        exec_globals = {'__name__': '__main__', '__file__': os.path.abspath(script_path)}
        compiled_script = compile(modified_script, script_path, 'exec')
        exec(compiled_script, exec_globals)

    except Exception as e:
        print(f"❌ Error running script: {e}", file=sys.stderr)
        sys.exit(1)

    finally:
        os.chdir(original_cwd)


def check_emsdk():
    emsdk = shutil.which("emsdk")
    conda_emsdk_dir = os.environ.get("CONDA_EMSDK_DIR")

    if not emsdk and not conda_emsdk_dir:
        print("❌ EMSDK and CONDA_EMSDK_DIR not found. That means EMSDK is not installed.")
        print("   ➤ If you are using **Pixi**, run:")
        print("     pixi add emsdk && pixi install")
        print("   ➤ If you are using **Conda**, run:")
        print("     conda install emsdk -c conda-forge")
        print("   ➤ Else refer to Emscripten documentation:")
        print("     https://emscripten.org/index.html#")
        sys.exit(1)

    print(f"✅ EMSDK is installed and CONDA_EMSDK_DIR is found")

    try:
        print("🔧 Attempting to activate EMSDK with: emsdk activate latest")
        result = subprocess.run(["./emsdk", "activate", "latest"], cwd=conda_emsdk_dir, check=False, capture_output=True, text=True)
        if result.returncode != 0:
            print("❌ Failed to activate EMSDK:")
            choice = input("Do you want to install and activate EMSDK now? (y/n) ")
            if choice == 'y':
                try:
                    subprocess.run(["./emsdk", "install", "latest"], cwd=conda_emsdk_dir, check=True)
                    print("✅ EMSDK install & activation succeeded. You can run the script now.")
                except subprocess.CalledProcessError as e:
                    print("❌ Failed to activate EMSDK:")
                    print("   ➤ Please run the following manually in your terminal and try again:")
                    print("       cd $CONDA_EMSDK_DIR && ./emsdk install latest && ./emsdk activate latest")
            else:
                print("   ➤ Please run the following manually in your terminal and try again:")
                print("       cd $CONDA_EMSDK_DIR && ./emsdk install latest && ./emsdk activate latest")

            sys.exit(1)
        else:
            print("✅ EMSDK activation succeeded.")
    except Exception as e:
        print(f"❌ Error while running EMSDK activation: {e}")
        sys.exit(1)


if __name__ == "__main__":
    main()<|MERGE_RESOLUTION|>--- conflicted
+++ resolved
@@ -7,43 +7,15 @@
 
 def main():
     """
-<<<<<<< HEAD
-        Run a Brian2Wasm simulation from the command line.
-=======
         Command-line interface for **Brian2Wasm**.
 
         Usage
         -----
         ``python -m brian2wasm <script.py> [--no-server] [--skip-install]``
->>>>>>> 4c18d134
 
         Parameters
         ----------
         script : str
-<<<<<<< HEAD
-            Path to the Python model file. Must end with ``.py`` and must not call
-            ``set_device`` directly, as the CLI automatically inserts the required
-            ``set_device('wasm_standalone', …)`` line.
-        no_server : bool, optional
-            If True, generate the WASM/HTML output without starting the local
-            preview server (sets the ``BRIAN2WASM_NO_SERVER`` environment variable).
-
-        Raises
-        ------
-        FileNotFoundError
-            If the given script does not exist.
-        ValueError
-            If the provided file is not a ``.py`` script.
-        RuntimeError
-            If execution of the model fails for any reason.
-
-        Notes
-        -----
-        This command is typically invoked as::
-
-            python -m brian2wasm <script.py> [--no-server]
-    """
-=======
             Path to the user’s Python model. The file **must** end with
             ``.py`` and must not call ``set_device`` itself – the CLI inserts
             the appropriate ``set_device('wasm_standalone', …)`` line
@@ -78,8 +50,7 @@
           *--no-server* was given).
         * ``1`` – any error (missing file, not a ``.py`` file, EMSDK not found
           or not activated, exception during model execution, etc.).
-        """
->>>>>>> 4c18d134
+    """
 
     parser = argparse.ArgumentParser(
         description="Brian2WASM CLI"
